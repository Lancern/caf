<<<<<<< HEAD
add_llvm_loadable_module( CAFDriver
=======
add_llvm_loadable_module(CAFDriver
>>>>>>> abcdc4ff
  CAFDriver.cpp
  CAFMeta.hpp
  CAFSymbolTable.hpp
  CAFCodeGen.hpp
  json/json.hpp

  PLUGIN_TOOL
  opt
  )

# add_library(CAFDriver MODULE
#   CAFDriver.cpp
#   CAFCodeGen.hpp
#   CAFSymbolTable.hpp
#   ../../dep/json/json.hpp)

<<<<<<< HEAD
# target_compile_options(CAFDriver
#   PRIVATE ${LLVM_CXXFLAGS})

# target_include_directories(CAFDriver
#   PRIVATE ${LLVM_INCLUDE_DIR}
#   PRIVATE ${LLVM_GEN_INCLUDE_DIR})

# target_link_libraries(CAFDriver
#   ${LLVM_LDFLAGS}
#   ${LLVM_LIBS})

# set_target_properties(CAFDriver
#   PROPERTIES
#   ARCHIVE_OUTPUT_DIRECTORY "${CMAKE_BINARY_DIR}/lib"
#   LIBRARY_OUTPUT_DIRECTORY "${CMAKE_BINARY_DIR}/lib"
#   RUNTIME_OUTPUT_DIRECTORY "${CMAKE_BINARY_DIR}/bin")
=======
set_target_properties(CAFDriver
  PROPERTIES
  ARCHIVE_OUTPUT_DIRECTORY "${CMAKE_BINARY_DIR}/lib"
  LIBRARY_OUTPUT_DIRECTORY "${CMAKE_BINARY_DIR}/lib"
  RUNTIME_OUTPUT_DIRECTORY "${CMAKE_BINARY_DIR}/bin")
>>>>>>> abcdc4ff
<|MERGE_RESOLUTION|>--- conflicted
+++ resolved
@@ -1,8 +1,4 @@
-<<<<<<< HEAD
-add_llvm_loadable_module( CAFDriver
-=======
 add_llvm_loadable_module(CAFDriver
->>>>>>> abcdc4ff
   CAFDriver.cpp
   CAFMeta.hpp
   CAFSymbolTable.hpp
@@ -13,33 +9,8 @@
   opt
   )
 
-# add_library(CAFDriver MODULE
-#   CAFDriver.cpp
-#   CAFCodeGen.hpp
-#   CAFSymbolTable.hpp
-#   ../../dep/json/json.hpp)
-
-<<<<<<< HEAD
-# target_compile_options(CAFDriver
-#   PRIVATE ${LLVM_CXXFLAGS})
-
-# target_include_directories(CAFDriver
-#   PRIVATE ${LLVM_INCLUDE_DIR}
-#   PRIVATE ${LLVM_GEN_INCLUDE_DIR})
-
-# target_link_libraries(CAFDriver
-#   ${LLVM_LDFLAGS}
-#   ${LLVM_LIBS})
-
-# set_target_properties(CAFDriver
-#   PROPERTIES
-#   ARCHIVE_OUTPUT_DIRECTORY "${CMAKE_BINARY_DIR}/lib"
-#   LIBRARY_OUTPUT_DIRECTORY "${CMAKE_BINARY_DIR}/lib"
-#   RUNTIME_OUTPUT_DIRECTORY "${CMAKE_BINARY_DIR}/bin")
-=======
 set_target_properties(CAFDriver
   PROPERTIES
   ARCHIVE_OUTPUT_DIRECTORY "${CMAKE_BINARY_DIR}/lib"
   LIBRARY_OUTPUT_DIRECTORY "${CMAKE_BINARY_DIR}/lib"
-  RUNTIME_OUTPUT_DIRECTORY "${CMAKE_BINARY_DIR}/bin")
->>>>>>> abcdc4ff
+  RUNTIME_OUTPUT_DIRECTORY "${CMAKE_BINARY_DIR}/bin")